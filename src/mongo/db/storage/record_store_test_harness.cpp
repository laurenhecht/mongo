// record_store_test_harness.cpp

/**
 *    Copyright (C) 2014 MongoDB Inc.
 *
 *    This program is free software: you can redistribute it and/or  modify
 *    it under the terms of the GNU Affero General Public License, version 3,
 *    as published by the Free Software Foundation.
 *
 *    This program is distributed in the hope that it will be useful,
 *    but WITHOUT ANY WARRANTY; without even the implied warranty of
 *    MERCHANTABILITY or FITNESS FOR A PARTICULAR PURPOSE.  See the
 *    GNU Affero General Public License for more details.
 *
 *    You should have received a copy of the GNU Affero General Public License
 *    along with this program.  If not, see <http://www.gnu.org/licenses/>.
 *
 *    As a special exception, the copyright holders give permission to link the
 *    code of portions of this program with the OpenSSL library under certain
 *    conditions as described in each individual source file and distribute
 *    linked combinations including the program with the OpenSSL library. You
 *    must comply with the GNU Affero General Public License in all respects for
 *    all of the code used other than as permitted herein. If you modify file(s)
 *    with this exception, you may extend this exception to your version of the
 *    file(s), but you are not obligated to do so. If you do not wish to do so,
 *    delete this exception statement from your version. If you delete this
 *    exception statement from all source files in the program, then also delete
 *    it in the license file.
 */

#include "mongo/db/storage/record_store_test_harness.h"

#include "mongo/db/storage/record_store.h"
#include "mongo/unittest/unittest.h"

namespace mongo {
    TEST( RecordStoreTestHarness, Simple1 ) {
        scoped_ptr<HarnessHelper> harnessHelper( newHarnessHelper() );
        scoped_ptr<RecordStore> rs( harnessHelper->newNonCappedRecordStore() );

        {
            scoped_ptr<OperationContext> opCtx( harnessHelper->newOperationContext() );
            ASSERT_EQUALS( 0, rs->numRecords( opCtx.get() ) );
        }

        string s = "eliot was here";

        DiskLoc loc1;

        {
            scoped_ptr<OperationContext> opCtx( harnessHelper->newOperationContext() );
            {
                WriteUnitOfWork uow( opCtx.get() );
                StatusWith<DiskLoc> res = rs->insertRecord( opCtx.get(), s.c_str(), s.size() + 1, false );
                ASSERT_OK( res.getStatus() );
                loc1 = res.getValue();
                uow.commit();
            }

            ASSERT_EQUALS( s, rs->dataFor( opCtx.get(), loc1 ).data() );
        }

        {
            scoped_ptr<OperationContext> opCtx( harnessHelper->newOperationContext() );
            ASSERT_EQUALS( s, rs->dataFor( opCtx.get(), loc1 ).data() );
            ASSERT_EQUALS( 1, rs->numRecords( opCtx.get() ) );

            RecordData rd;
            ASSERT( !rs->findRecord( opCtx.get(), DiskLoc(111,17), &rd ) );
            ASSERT( rd.data() == NULL );

            ASSERT( rs->findRecord( opCtx.get(), loc1, &rd ) );
            ASSERT_EQUALS( s, rd.data() );
        }

        {
            scoped_ptr<OperationContext> opCtx( harnessHelper->newOperationContext() );
            {
                WriteUnitOfWork uow( opCtx.get() );
                StatusWith<DiskLoc> res = rs->insertRecord( opCtx.get(), s.c_str(), s.size() + 1, false );
                ASSERT_OK( res.getStatus() );
                uow.commit();
            }

        }

        {
            scoped_ptr<OperationContext> opCtx( harnessHelper->newOperationContext() );
            ASSERT_EQUALS( 2, rs->numRecords( opCtx.get() ) );
        }
    }

    namespace {
        class DummyDocWriter : public DocWriter {
        public:
            virtual ~DummyDocWriter(){}
            virtual void writeDocument( char* buf ) const {
                memcpy( buf, "eliot", 6 );
            }
            virtual size_t documentSize() const { return 6; }
            virtual bool addPadding() const { return false; }

        };
    }


    TEST( RecordStoreTestHarness, Simple1InsertDocWroter ) {
        scoped_ptr<HarnessHelper> harnessHelper( newHarnessHelper() );
        scoped_ptr<RecordStore> rs( harnessHelper->newNonCappedRecordStore() );
        
        DiskLoc loc1;

        {
            scoped_ptr<OperationContext> opCtx( harnessHelper->newOperationContext() );

            {
                WriteUnitOfWork uow( opCtx.get() );
                DummyDocWriter dw;
                StatusWith<DiskLoc> res = rs->insertRecord( opCtx.get(), &dw, false );
                ASSERT_OK( res.getStatus() );
                loc1 = res.getValue();
                uow.commit();
            }

            ASSERT_EQUALS( string("eliot"), rs->dataFor( opCtx.get(), loc1 ).data() );
        }
    }

    TEST( RecordStoreTestHarness, Delete1 ) {
        scoped_ptr<HarnessHelper> harnessHelper( newHarnessHelper() );
        scoped_ptr<RecordStore> rs( harnessHelper->newNonCappedRecordStore() );

        {
            scoped_ptr<OperationContext> opCtx( harnessHelper->newOperationContext() );
            ASSERT_EQUALS( 0, rs->numRecords( opCtx.get() ) );
        }

        string s = "eliot was here";

        DiskLoc loc;
        {
            scoped_ptr<OperationContext> opCtx( harnessHelper->newOperationContext() );

            {
                WriteUnitOfWork uow( opCtx.get() );
                StatusWith<DiskLoc> res = rs->insertRecord( opCtx.get(), s.c_str(), s.size() + 1, false );
                ASSERT_OK( res.getStatus() );
                loc = res.getValue();
                uow.commit();
            }

            ASSERT_EQUALS( s, rs->dataFor( opCtx.get(), loc ).data() );

        }

        {
            scoped_ptr<OperationContext> opCtx( harnessHelper->newOperationContext() );
            ASSERT_EQUALS( 1, rs->numRecords( opCtx.get() ) );
        }

        {
            scoped_ptr<OperationContext> opCtx( harnessHelper->newOperationContext() );

            {
                WriteUnitOfWork uow( opCtx.get() );
                rs->deleteRecord( opCtx.get(), loc );
                uow.commit();
            }

            ASSERT_EQUALS( 0, rs->numRecords( opCtx.get() ) );
        }

    }

    TEST( RecordStoreTestHarness, Delete2 ) {
        scoped_ptr<HarnessHelper> harnessHelper( newHarnessHelper() );
        scoped_ptr<RecordStore> rs( harnessHelper->newNonCappedRecordStore() );

        {
            scoped_ptr<OperationContext> opCtx( harnessHelper->newOperationContext() );
            ASSERT_EQUALS( 0, rs->numRecords( opCtx.get() ) );
        }

        string s = "eliot was here";

        DiskLoc loc;
        {
            scoped_ptr<OperationContext> opCtx( harnessHelper->newOperationContext() );

            {
                WriteUnitOfWork uow( opCtx.get() );
                StatusWith<DiskLoc> res = rs->insertRecord( opCtx.get(), s.c_str(), s.size() + 1, false );
                ASSERT_OK( res.getStatus() );
                res = rs->insertRecord( opCtx.get(), s.c_str(), s.size() + 1, false );
                ASSERT_OK( res.getStatus() );
                loc = res.getValue();
                uow.commit();
            }

        }

        {
            scoped_ptr<OperationContext> opCtx( harnessHelper->newOperationContext() );
            ASSERT_EQUALS( s, rs->dataFor( opCtx.get(), loc ).data() );
            ASSERT_EQUALS( 2, rs->numRecords( opCtx.get() ) );
        }

        {
            scoped_ptr<OperationContext> opCtx( harnessHelper->newOperationContext() );
            {
                WriteUnitOfWork uow( opCtx.get() );
                rs->deleteRecord( opCtx.get(), loc );
                uow.commit();
            }
        }
    }

    TEST( RecordStoreTestHarness, Update1 ) {
        scoped_ptr<HarnessHelper> harnessHelper( newHarnessHelper() );
        scoped_ptr<RecordStore> rs( harnessHelper->newNonCappedRecordStore() );

        {
            scoped_ptr<OperationContext> opCtx( harnessHelper->newOperationContext() );
            ASSERT_EQUALS( 0, rs->numRecords( opCtx.get() ) );
        }

        string s1 = "eliot was here";
        string s2 = "eliot was here again";

        DiskLoc loc;
        {
            scoped_ptr<OperationContext> opCtx( harnessHelper->newOperationContext() );
            {
                WriteUnitOfWork uow( opCtx.get() );
                StatusWith<DiskLoc> res = rs->insertRecord( opCtx.get(),
                                                           s1.c_str(), s1.size() + 1,
                                                           false );
                ASSERT_OK( res.getStatus() );
                loc = res.getValue();
                uow.commit();
            }

        }

        {
            scoped_ptr<OperationContext> opCtx( harnessHelper->newOperationContext() );
            ASSERT_EQUALS( s1, rs->dataFor( opCtx.get(), loc ).data() );
        }

        {
            scoped_ptr<OperationContext> opCtx( harnessHelper->newOperationContext() );
            {
                WriteUnitOfWork uow( opCtx.get() );
                StatusWith<DiskLoc> res = rs->updateRecord( opCtx.get(), loc,
                                                           s2.c_str(), s2.size() + 1,
                                                           false, NULL );
                ASSERT_OK( res.getStatus() );
                loc = res.getValue();
                uow.commit();
            }

        }

        {
            scoped_ptr<OperationContext> opCtx( harnessHelper->newOperationContext() );
            ASSERT_EQUALS( 1, rs->numRecords( opCtx.get() ) );
            ASSERT_EQUALS( s2, rs->dataFor( opCtx.get(), loc ).data() );
        }

    }

    TEST( RecordStoreTestHarness, UpdateInPlace1 ) {
        scoped_ptr<HarnessHelper> harnessHelper( newHarnessHelper() );
        scoped_ptr<RecordStore> rs( harnessHelper->newNonCappedRecordStore() );

        string s1 = "aaa111bbb";
        string s2 = "aaa222bbb";

        DiskLoc loc;
        {
            scoped_ptr<OperationContext> opCtx( harnessHelper->newOperationContext() );
            {
                WriteUnitOfWork uow( opCtx.get() );
                StatusWith<DiskLoc> res = rs->insertRecord( opCtx.get(),
                                                           s1.c_str(),
                                                           s1.size() + 1,
                                                           -1 );
                ASSERT_OK( res.getStatus() );
                loc = res.getValue();
                uow.commit();
            }

        }

        {
            scoped_ptr<OperationContext> opCtx( harnessHelper->newOperationContext() );
            ASSERT_EQUALS( s1, rs->dataFor( opCtx.get(), loc ).data() );
        }

        {
            scoped_ptr<OperationContext> opCtx( harnessHelper->newOperationContext() );
            {
                WriteUnitOfWork uow( opCtx.get() );
                const char* damageSource = "222";
                mutablebson::DamageVector dv;
                dv.push_back( mutablebson::DamageEvent() );
                dv[0].sourceOffset = 0;
                dv[0].targetOffset = 3;
                dv[0].size = 3;
                Status res = rs->updateWithDamages( opCtx.get(),
                                                   loc,
                                                   damageSource,
                                                   dv );
                ASSERT_OK( res );
                uow.commit();
            }
        }

        {
            scoped_ptr<OperationContext> opCtx( harnessHelper->newOperationContext() );
            ASSERT_EQUALS( s2, rs->dataFor( opCtx.get(), loc ).data() );
        }
    }


    TEST( RecordStoreTestHarness, Truncate1 ) {
        scoped_ptr<HarnessHelper> harnessHelper( newHarnessHelper() );
        scoped_ptr<RecordStore> rs( harnessHelper->newNonCappedRecordStore() );

        {
            scoped_ptr<OperationContext> opCtx( harnessHelper->newOperationContext() );
            ASSERT_EQUALS( 0, rs->numRecords( opCtx.get() ) );
        }

        string s = "eliot was here";

        DiskLoc loc;
        {
            scoped_ptr<OperationContext> opCtx( harnessHelper->newOperationContext() );
            {
                WriteUnitOfWork uow( opCtx.get() );
                StatusWith<DiskLoc> res = rs->insertRecord( opCtx.get(), s.c_str(), s.size() + 1, false );
                ASSERT_OK( res.getStatus() );
                loc = res.getValue();
                uow.commit();
            }

        }


        {
            scoped_ptr<OperationContext> opCtx( harnessHelper->newOperationContext() );
            ASSERT_EQUALS( s, rs->dataFor( opCtx.get(), loc ).data() );
        }

        {
            scoped_ptr<OperationContext> opCtx( harnessHelper->newOperationContext() );
            ASSERT_EQUALS( 1, rs->numRecords( opCtx.get() ) );
        }

        {
            scoped_ptr<OperationContext> opCtx( harnessHelper->newOperationContext() );
            {
                WriteUnitOfWork uow( opCtx.get() );
                rs->truncate( opCtx.get() );
                uow.commit();
            }

        }

        {
            scoped_ptr<OperationContext> opCtx( harnessHelper->newOperationContext() );
            ASSERT_EQUALS( 0, rs->numRecords( opCtx.get() ) );
        }

    }

    TEST( RecordStoreTestHarness, Cursor1 ) {
        const int N = 10;

        scoped_ptr<HarnessHelper> harnessHelper( newHarnessHelper() );
        scoped_ptr<RecordStore> rs( harnessHelper->newNonCappedRecordStore() );

        {
            scoped_ptr<OperationContext> opCtx( harnessHelper->newOperationContext() );
            ASSERT_EQUALS( 0, rs->numRecords( opCtx.get() ) );
        }

        {
            scoped_ptr<OperationContext> opCtx( harnessHelper->newOperationContext() );
            {
                WriteUnitOfWork uow( opCtx.get() );
                for ( int i = 0; i < N; i++ ) {
                    string s = str::stream() << "eliot" << i;
                    ASSERT_OK( rs->insertRecord( opCtx.get(), s.c_str(), s.size() + 1, false ).getStatus() );
                }
                uow.commit();
            }
        }

        {
            scoped_ptr<OperationContext> opCtx( harnessHelper->newOperationContext() );
            ASSERT_EQUALS( N, rs->numRecords( opCtx.get() ) );
        }

        {
            int x = 0;
            scoped_ptr<OperationContext> opCtx( harnessHelper->newOperationContext() );
            scoped_ptr<RecordIterator> it( rs->getIterator( opCtx.get() ) );
            while ( !it->isEOF() ) {
                DiskLoc loc = it->getNext();
                RecordData data = it->dataFor( loc );
                string s = str::stream() << "eliot" << x++;
                ASSERT_EQUALS( s, data.data() );
            }
            ASSERT_EQUALS( N, x );
        }

        {
            int x = N;
            scoped_ptr<OperationContext> opCtx( harnessHelper->newOperationContext() );
            scoped_ptr<RecordIterator> it( rs->getIterator( opCtx.get(),
                                                           DiskLoc(),
                                                           false,
                                                           CollectionScanParams::BACKWARD ) );
            while ( !it->isEOF() ) {
                DiskLoc loc = it->getNext();
                RecordData data = it->dataFor( loc );
                string s = str::stream() << "eliot" << --x;
                ASSERT_EQUALS( s, data.data() );
            }
            ASSERT_EQUALS( 0, x );
        }

    }

<<<<<<< HEAD
    TEST( RecordStoreTestHarness, CursorSaveRestore ) {
        const int N = 10;

        scoped_ptr<HarnessHelper> harnessHelper( newHarnessHelper() );
        scoped_ptr<RecordStore> rs( harnessHelper->newNonCappedRecordStore() );

        {
            scoped_ptr<OperationContext> opCtx( harnessHelper->newOperationContext() );
            ASSERT_EQUALS( 0, rs->numRecords( opCtx.get() ) );
        }
=======
    TEST( RecordStoreTestHarness, Tailable1 ) {
        scoped_ptr<HarnessHelper> harnessHelper( newHarnessHelper() );
        scoped_ptr<RecordStore> rs( harnessHelper->newCappedRecordStore( 10000, 10000 ) );
>>>>>>> c0773a46

        {
            scoped_ptr<OperationContext> opCtx( harnessHelper->newOperationContext() );
            {
                WriteUnitOfWork uow( opCtx.get() );
<<<<<<< HEAD
                for ( int i = 0; i < N; i++ ) {
=======
                for ( int i = 0; i < 5; i++ ) {
>>>>>>> c0773a46
                    string s = str::stream() << "eliot" << i;
                    ASSERT_OK( rs->insertRecord( opCtx.get(), s.c_str(), s.size() + 1, false ).getStatus() );
                }
                uow.commit();
            }
        }

<<<<<<< HEAD
        {
            scoped_ptr<OperationContext> opCtx( harnessHelper->newOperationContext() );
            ASSERT_EQUALS( N, rs->numRecords( opCtx.get() ) );
        }

        {
            int x = 0;
            scoped_ptr<OperationContext> opCtx( harnessHelper->newOperationContext() );
            scoped_ptr<RecordIterator> it( rs->getIterator( opCtx.get() ) );
            while ( !it->isEOF() ) {
                DiskLoc loc = it->getNext();
                RecordData data = it->dataFor( loc );
                string s = str::stream() << "eliot" << x++;
                ASSERT_EQUALS( s, data.data() );
                it->saveState();
                it->restoreState( opCtx.get() );
            }
            ASSERT_EQUALS( N, x );
        }

        {
            int x = N;
            scoped_ptr<OperationContext> opCtx( harnessHelper->newOperationContext() );
            scoped_ptr<RecordIterator> it( rs->getIterator( opCtx.get(),
                                                           DiskLoc(),
                                                           false,
                                                           CollectionScanParams::BACKWARD ) );
            while ( !it->isEOF() ) {
                DiskLoc loc = it->getNext();
                RecordData data = it->dataFor( loc );
                string s = str::stream() << "eliot" << --x;
                ASSERT_EQUALS( s, data.data() );
                it->saveState();
                it->restoreState( opCtx.get() );
            }
            ASSERT_EQUALS( 0, x );
        }

    }

    TEST( RecordStoreTestHarness, CursorDelete ) {

        scoped_ptr<HarnessHelper> harnessHelper( newHarnessHelper() );
        scoped_ptr<RecordStore> rs( harnessHelper->newNonCappedRecordStore() );
=======
        scoped_ptr<OperationContext> readTransaction( harnessHelper->newOperationContext() );
        scoped_ptr<RecordIterator> it( rs->getIterator( readTransaction.get(),
                                                        DiskLoc(),
                                                        true,
                                                        CollectionScanParams::FORWARD ) );
        int found = 0;
        while ( !it->isEOF() ) {
            DiskLoc loc = it->getNext();
            RecordData data = it->dataFor( loc );
            string s = str::stream() << "eliot" << found++;
            ASSERT_EQUALS( s, data.data() );
        }

        ASSERT_EQUALS( 5, found );
>>>>>>> c0773a46

        {
            scoped_ptr<OperationContext> opCtx( harnessHelper->newOperationContext() );
            {
                WriteUnitOfWork uow( opCtx.get() );
<<<<<<< HEAD
                ASSERT_OK( rs->insertRecord( opCtx.get(), "a", 2, false ).getStatus() );
                ASSERT_OK( rs->insertRecord( opCtx.get(), "b", 2, false ).getStatus() );
                ASSERT_OK( rs->insertRecord( opCtx.get(), "c", 2, false ).getStatus() );
=======
                for ( int i = 5; i < 10; i++ ) {
                    string s = str::stream() << "eliot" << i;
                    ASSERT_OK( rs->insertRecord( opCtx.get(), s.c_str(), s.size() + 1, false ).getStatus() );
                }
>>>>>>> c0773a46
                uow.commit();
            }
        }

<<<<<<< HEAD
        {
            scoped_ptr<OperationContext> opCtx( harnessHelper->newOperationContext() );
            scoped_ptr<RecordIterator> it( rs->getIterator( opCtx.get() ) );
            ASSERT( !it->isEOF() );
            DiskLoc loc = it->getNext();
            RecordData data = it->dataFor( loc );
            ASSERT_EQUALS( string("a"), data.data() );
            
            loc = it->getNext();
            data = it->dataFor( loc );
            ASSERT_EQUALS( string("b"), data.data() );

            it->saveState();
            {
                WriteUnitOfWork uow( opCtx.get() );
                rs->deleteRecord( opCtx.get(), loc );
                uow.commit();
            }
            it->restoreState( opCtx.get() );

            loc = it->getNext();
            data = it->dataFor( loc );
            ASSERT_EQUALS( string("c"), data.data() );

            ASSERT( it->isEOF() );
        }

    }


=======
        do {
            DiskLoc loc = it->getNext();
            ASSERT( !loc.isNull() );
            RecordData data = it->dataFor( loc );
            string s = str::stream() << "eliot" << found++;
            ASSERT_EQUALS( s, data.data() );
        } while ( !it->isEOF() );

        ASSERT_EQUALS( 10, found );

    }

>>>>>>> c0773a46
}<|MERGE_RESOLUTION|>--- conflicted
+++ resolved
@@ -434,32 +434,15 @@
 
     }
 
-<<<<<<< HEAD
-    TEST( RecordStoreTestHarness, CursorSaveRestore ) {
-        const int N = 10;
-
-        scoped_ptr<HarnessHelper> harnessHelper( newHarnessHelper() );
-        scoped_ptr<RecordStore> rs( harnessHelper->newNonCappedRecordStore() );
-
-        {
-            scoped_ptr<OperationContext> opCtx( harnessHelper->newOperationContext() );
-            ASSERT_EQUALS( 0, rs->numRecords( opCtx.get() ) );
-        }
-=======
     TEST( RecordStoreTestHarness, Tailable1 ) {
         scoped_ptr<HarnessHelper> harnessHelper( newHarnessHelper() );
         scoped_ptr<RecordStore> rs( harnessHelper->newCappedRecordStore( 10000, 10000 ) );
->>>>>>> c0773a46
-
-        {
-            scoped_ptr<OperationContext> opCtx( harnessHelper->newOperationContext() );
-            {
-                WriteUnitOfWork uow( opCtx.get() );
-<<<<<<< HEAD
-                for ( int i = 0; i < N; i++ ) {
-=======
+
+        {
+            scoped_ptr<OperationContext> opCtx( harnessHelper->newOperationContext() );
+            {
+                WriteUnitOfWork uow( opCtx.get() );
                 for ( int i = 0; i < 5; i++ ) {
->>>>>>> c0773a46
                     string s = str::stream() << "eliot" << i;
                     ASSERT_OK( rs->insertRecord( opCtx.get(), s.c_str(), s.size() + 1, false ).getStatus() );
                 }
@@ -467,52 +450,6 @@
             }
         }
 
-<<<<<<< HEAD
-        {
-            scoped_ptr<OperationContext> opCtx( harnessHelper->newOperationContext() );
-            ASSERT_EQUALS( N, rs->numRecords( opCtx.get() ) );
-        }
-
-        {
-            int x = 0;
-            scoped_ptr<OperationContext> opCtx( harnessHelper->newOperationContext() );
-            scoped_ptr<RecordIterator> it( rs->getIterator( opCtx.get() ) );
-            while ( !it->isEOF() ) {
-                DiskLoc loc = it->getNext();
-                RecordData data = it->dataFor( loc );
-                string s = str::stream() << "eliot" << x++;
-                ASSERT_EQUALS( s, data.data() );
-                it->saveState();
-                it->restoreState( opCtx.get() );
-            }
-            ASSERT_EQUALS( N, x );
-        }
-
-        {
-            int x = N;
-            scoped_ptr<OperationContext> opCtx( harnessHelper->newOperationContext() );
-            scoped_ptr<RecordIterator> it( rs->getIterator( opCtx.get(),
-                                                           DiskLoc(),
-                                                           false,
-                                                           CollectionScanParams::BACKWARD ) );
-            while ( !it->isEOF() ) {
-                DiskLoc loc = it->getNext();
-                RecordData data = it->dataFor( loc );
-                string s = str::stream() << "eliot" << --x;
-                ASSERT_EQUALS( s, data.data() );
-                it->saveState();
-                it->restoreState( opCtx.get() );
-            }
-            ASSERT_EQUALS( 0, x );
-        }
-
-    }
-
-    TEST( RecordStoreTestHarness, CursorDelete ) {
-
-        scoped_ptr<HarnessHelper> harnessHelper( newHarnessHelper() );
-        scoped_ptr<RecordStore> rs( harnessHelper->newNonCappedRecordStore() );
-=======
         scoped_ptr<OperationContext> readTransaction( harnessHelper->newOperationContext() );
         scoped_ptr<RecordIterator> it( rs->getIterator( readTransaction.get(),
                                                         DiskLoc(),
@@ -527,58 +464,19 @@
         }
 
         ASSERT_EQUALS( 5, found );
->>>>>>> c0773a46
-
-        {
-            scoped_ptr<OperationContext> opCtx( harnessHelper->newOperationContext() );
-            {
-                WriteUnitOfWork uow( opCtx.get() );
-<<<<<<< HEAD
-                ASSERT_OK( rs->insertRecord( opCtx.get(), "a", 2, false ).getStatus() );
-                ASSERT_OK( rs->insertRecord( opCtx.get(), "b", 2, false ).getStatus() );
-                ASSERT_OK( rs->insertRecord( opCtx.get(), "c", 2, false ).getStatus() );
-=======
+
+        {
+            scoped_ptr<OperationContext> opCtx( harnessHelper->newOperationContext() );
+            {
+                WriteUnitOfWork uow( opCtx.get() );
                 for ( int i = 5; i < 10; i++ ) {
                     string s = str::stream() << "eliot" << i;
                     ASSERT_OK( rs->insertRecord( opCtx.get(), s.c_str(), s.size() + 1, false ).getStatus() );
                 }
->>>>>>> c0773a46
-                uow.commit();
-            }
-        }
-
-<<<<<<< HEAD
-        {
-            scoped_ptr<OperationContext> opCtx( harnessHelper->newOperationContext() );
-            scoped_ptr<RecordIterator> it( rs->getIterator( opCtx.get() ) );
-            ASSERT( !it->isEOF() );
-            DiskLoc loc = it->getNext();
-            RecordData data = it->dataFor( loc );
-            ASSERT_EQUALS( string("a"), data.data() );
-            
-            loc = it->getNext();
-            data = it->dataFor( loc );
-            ASSERT_EQUALS( string("b"), data.data() );
-
-            it->saveState();
-            {
-                WriteUnitOfWork uow( opCtx.get() );
-                rs->deleteRecord( opCtx.get(), loc );
-                uow.commit();
-            }
-            it->restoreState( opCtx.get() );
-
-            loc = it->getNext();
-            data = it->dataFor( loc );
-            ASSERT_EQUALS( string("c"), data.data() );
-
-            ASSERT( it->isEOF() );
-        }
-
-    }
-
-
-=======
+                uow.commit();
+            }
+        }
+
         do {
             DiskLoc loc = it->getNext();
             ASSERT( !loc.isNull() );
@@ -591,5 +489,4 @@
 
     }
 
->>>>>>> c0773a46
 }