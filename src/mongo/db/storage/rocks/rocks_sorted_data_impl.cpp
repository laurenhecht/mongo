--- conflicted
+++ resolved
@@ -48,19 +48,7 @@
 
         class RocksCursor : public SortedDataInterface::Cursor {
         public:
-<<<<<<< HEAD
-            RocksCursor( rocksdb::Iterator* iterator, bool direction )
-=======
-            // constructor that doesn't take a snapshot
-            RocksCursor( rocksdb::Iterator* iterator, int direction ):
-                RocksCursor( iterator, direction, nullptr, nullptr ) { }
-
-            // constructor that takes a snapshot
-            RocksCursor( rocksdb::Iterator* iterator,
-                    int direction,
-                    const rocksdb::Snapshot* snapshot,
-                    rocksdb::DB* db )
->>>>>>> ec876a35
+            RocksCursor( rocksdb::Iterator* iterator, int direction )
                 : _iterator( iterator ),
                   _direction( direction ),
                   _cached( false ) {
