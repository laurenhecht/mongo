// rocks_collection_catalog_entry.cpp

/**
 *    Copyright (C) 2014 MongoDB Inc.
 *
 *    This program is free software: you can redistribute it and/or  modify
 *    it under the terms of the GNU Affero General Public License, version 3,
 *    as published by the Free Software Foundation.
 *
 *    This program is distributed in the hope that it will be useful,
 *    but WITHOUT ANY WARRANTY; without even the implied warranty of
 *    MERCHANTABILITY or FITNESS FOR A PARTICULAR PURPOSE.  See the
 *    GNU Affero General Public License for more details.
 *
 *    You should have received a copy of the GNU Affero General Public License
 *    along with this program.  If not, see <http://www.gnu.org/licenses/>.
 *
 *    As a special exception, the copyright holders give permission to link the
 *    code of portions of this program with the OpenSSL library under certain
 *    conditions as described in each individual source file and distribute
 *    linked combinations including the program with the OpenSSL library. You
 *    must comply with the GNU Affero General Public License in all respects for
 *    all of the code used other than as permitted herein. If you modify file(s)
 *    with this exception, you may extend this exception to your version of the
 *    file(s), but you are not obligated to do so. If you do not wish to do so,
 *    delete this exception statement from your version. If you delete this
 *    exception statement from all source files in the program, then also delete
 *    it in the license file.
 */

#include "mongo/db/storage/rocks/rocks_collection_catalog_entry.h"

#include <rocksdb/db.h>

#include "mongo/db/index/index_descriptor.h"
#include "mongo/db/storage/rocks/rocks_engine.h"

namespace mongo {

    /**
     * bson schema
     * { ns: <name for sanity>,
     *   indexes : [ { spec : <bson spec>,
     *                 ready: <bool>,
     *                 head: DiskLoc,
     *                 multikey: <bool> } ]
     *  }
     */

    RocksCollectionCatalogEntry::RocksCollectionCatalogEntry( RocksEngine* engine,
                                                              const StringData& ns )
        : CollectionCatalogEntry( ns ), _engine( engine ) {
        _metaDataKey = string("metadata-") + ns.toString();
    }

    CollectionOptions RocksCollectionCatalogEntry::getCollectionOptions() const {
        // TODO: put more options in here?
        return CollectionOptions();
    }

    // ------- indexes ----------

    int RocksCollectionCatalogEntry::getTotalIndexCount() const {
        MetaData md;
        _getMetaData( &md );

        return static_cast<int>( md.indexes.size() );
    }

    int RocksCollectionCatalogEntry::getCompletedIndexCount() const {
        MetaData md;
        _getMetaData( &md );

        int num = 0;
        for ( unsigned i = 0; i < md.indexes.size(); i++ ) {
            if ( md.indexes[i].ready )
                num++;
        }
        return num;
    }

    int RocksCollectionCatalogEntry::getMaxAllowedIndexes() const {
        return _maxAllowedIndexes;
    }

    void RocksCollectionCatalogEntry::getAllIndexes( std::vector<std::string>* names ) const {
        MetaData md;
        _getMetaData( &md );

        for ( unsigned i = 0; i < md.indexes.size(); i++ ) {
            names->push_back( md.indexes[i].spec["name"].String() );
        }
    }

    BSONObj RocksCollectionCatalogEntry::getIndexSpec( const StringData& indexName ) const {
        MetaData md;
        _getMetaData( &md );
        int offset = md.findIndexOffset( indexName );
        invariant( offset >= 0 );
        return md.indexes[offset].spec.getOwned();
    }

    bool RocksCollectionCatalogEntry::isIndexMultikey( const StringData& indexName) const {
        MetaData md;
        _getMetaData( &md );
        int offset = md.findIndexOffset( indexName );
        invariant( offset >= 0 );
        return md.indexes[offset].multikey;
    }

    DiskLoc RocksCollectionCatalogEntry::getIndexHead( const StringData& indexName ) const {
        MetaData md;
        _getMetaData( &md );
        int offset = md.findIndexOffset( indexName );
        invariant( offset >= 0 );
        return md.indexes[offset].head;
    }

    bool RocksCollectionCatalogEntry::isIndexReady( const StringData& indexName ) const {
        MetaData md;
        _getMetaData( &md );
        int offset = md.findIndexOffset( indexName );
        invariant( offset >= 0 );
        return md.indexes[offset].ready;
    }

    bool RocksCollectionCatalogEntry::setIndexIsMultikey(OperationContext* txn,
                                                         const StringData& indexName,
                                                         bool multikey ) {
        boost::mutex::scoped_lock lk( _metaDataLock );
        MetaData md;
        _getMetaData_inlock( &md );
        int offset = md.findIndexOffset( indexName );
        invariant( offset >= 0 );
        if ( md.indexes[offset].multikey == multikey )
            return false;
        md.indexes[offset].multikey = multikey;
        _putMetaData_inlock( md );
        return true;
    }

    void RocksCollectionCatalogEntry::setIndexHead( OperationContext* txn,
                                                    const StringData& indexName,
                                                    const DiskLoc& newHead ) {
        boost::mutex::scoped_lock lk( _metaDataLock );
        MetaData md;
        _getMetaData_inlock( &md );
        int offset = md.findIndexOffset( indexName );
        invariant( offset >= 0 );
        md.indexes[offset].head = newHead;
        _putMetaData_inlock( md );
    }

    void RocksCollectionCatalogEntry::indexBuildSuccess( OperationContext* txn,
                                                         const StringData& indexName ) {
        boost::mutex::scoped_lock lk( _metaDataLock );
        MetaData md;
        _getMetaData_inlock( &md );
        int offset = md.findIndexOffset( indexName );
        invariant( offset >= 0 );
        md.indexes[offset].ready = true;
        _putMetaData_inlock( md );
    }


    Status RocksCollectionCatalogEntry::removeIndex( OperationContext* txn,
                                                     const StringData& indexName ) {
        boost::mutex::scoped_lock lc( _metaDataLock );

        MetaData md;
        _getMetaData_inlock( &md );

        // remove info from meta data
        invariant( md.eraseIndex( indexName ) );
        _putMetaData_inlock( md );

        // drop the actual index in rocksdb
        rocksdb::ColumnFamilyHandle* cfh = _engine->getIndexColumnFamily(
                                                     ns().ns(), // CollectionCatalogEntry::ns().ns()
                                                     indexName );

        // Note: this invalidates cfh. Do not use after this call
        _engine->removeColumnFamily( cfh );

        return Status::OK();
    }

    Status RocksCollectionCatalogEntry::prepareForIndexBuild( OperationContext* txn,
                                                              const IndexDescriptor* spec ) {
        boost::mutex::scoped_lock lk( _metaDataLock );
        MetaData md;
        _getMetaData_inlock( &md );
        md.indexes.push_back( IndexMetaData( spec->infoObj(), false, DiskLoc(), false ) );
        _putMetaData_inlock( md );
        return Status::OK();
    }

    /* Updates the expireAfterSeconds field of the given index to the value in newExpireSecs.
     * The specified index must already contain an expireAfterSeconds field, and the value in
     * that field and newExpireSecs must both be numeric.
     */
    void RocksCollectionCatalogEntry::updateTTLSetting( OperationContext* txn,
                                                        const StringData& indexName,
                                                        long long newExpireSeconds ) {
        invariant( !"ttl settings change not supported in rocks yet" );
    }

    void RocksCollectionCatalogEntry::createMetaData() {
        string result;
        rocksdb::Status status = _engine->getDB()->Get( rocksdb::ReadOptions(),
                                                        _metaDataKey,
                                                        &result );
        invariant( status.IsNotFound() );

        MetaData md;
        md.ns = ns();

        BSONObj obj = md.toBSON();
        status = _engine->getDB()->Put( rocksdb::WriteOptions(),
                                        _metaDataKey,
                                        rocksdb::Slice( obj.objdata(),
                                                        obj.objsize() ) );
        invariant( status.ok() );
    }


    void RocksCollectionCatalogEntry::dropMetaData() {
        rocksdb::Status status = _engine->getDB()->Delete( rocksdb::WriteOptions(), _metaDataKey );
        invariant( status.ok() );
    }

    bool RocksCollectionCatalogEntry::_getMetaData( MetaData* out ) const {
        boost::mutex::scoped_lock lk( _metaDataLock );
        return _getMetaData_inlock( out );
    }

    bool RocksCollectionCatalogEntry::_getMetaData_inlock( MetaData* out ) const {
        string result;
        rocksdb::Status status = _engine->getDB()->Get( rocksdb::ReadOptions(),
                                                        _metaDataKey,
                                                        &result );
        invariant( !status.IsNotFound() );
        invariant( status.ok() );
        BSONObj obj( result.c_str() );
        out->parse( obj );
        return true;
    }

    void RocksCollectionCatalogEntry::_putMetaData_inlock( const MetaData& in ) {
        // XXX: this should probably be done via the RocksRecoveryUnit.
        // TODO move into recovery unit
        BSONObj obj = in.toBSON();
        rocksdb::Status status = _engine->getDB()->Put( rocksdb::WriteOptions(),
                                                        _metaDataKey,
                                                        rocksdb::Slice( obj.objdata(),
                                                                        obj.objsize() ) );
        invariant( status.ok() );
    }

    int RocksCollectionCatalogEntry::MetaData::findIndexOffset( const StringData& name ) const {
        for ( unsigned i = 0; i < indexes.size(); i++ )
            if ( indexes[i].spec["name"].String() == name )
                return i;
        return -1;
    }

    bool RocksCollectionCatalogEntry::MetaData::eraseIndex( const StringData& name ) {
        int indexOffset = findIndexOffset( name );

        if( indexOffset < 0 ) {
            return false;
        }

        indexes.erase( indexes.begin() + indexOffset );
        return true;
    }

    BSONObj RocksCollectionCatalogEntry::MetaData::toBSON() const {
        BSONObjBuilder b;
        b.append( "ns", ns );
        {
            BSONArrayBuilder arr( b.subarrayStart( "indexes" ) );
            for ( unsigned i = 0; i < indexes.size(); i++ ) {
                BSONObjBuilder sub( arr.subobjStart() );
                sub.append( "spec", indexes[i].spec );
                sub.appendBool( "ready", indexes[i].ready );
                sub.appendBool( "multikey", indexes[i].multikey );
                sub.append( "head_a", indexes[i].head.a() );
                sub.append( "head_b", indexes[i].head.getOfs() );
                sub.done();
            }
            arr.done();
        }
        return b.obj();
    }

    void RocksCollectionCatalogEntry::MetaData::parse( const BSONObj& obj ) {
        ns = obj["ns"].valuestrsafe();

        BSONElement e = obj["indexes"];
        if ( e.isABSONObj() ) {
            std::vector<BSONElement> entries = e.Array();
            for ( unsigned i = 0; i < entries.size(); i++ ) {
                BSONObj idx = entries[i].Obj();
                IndexMetaData imd;
<<<<<<< HEAD
                imd.spec = BSONObj(idx["spec"].Obj());
=======
                imd.spec = idx["spec"].Obj().getOwned();
>>>>>>> 8dc93462
                imd.ready = idx["ready"].trueValue();
                imd.head = DiskLoc( idx["head_a"].Int(),
                                    idx["head_b"].Int() );
                imd.multikey = idx["multikey"].trueValue();
                indexes.push_back( imd );
            }
        }
    }
}<|MERGE_RESOLUTION|>--- conflicted
+++ resolved
@@ -303,11 +303,7 @@
             for ( unsigned i = 0; i < entries.size(); i++ ) {
                 BSONObj idx = entries[i].Obj();
                 IndexMetaData imd;
-<<<<<<< HEAD
-                imd.spec = BSONObj(idx["spec"].Obj());
-=======
                 imd.spec = idx["spec"].Obj().getOwned();
->>>>>>> 8dc93462
                 imd.ready = idx["ready"].trueValue();
                 imd.head = DiskLoc( idx["head_a"].Int(),
                                     idx["head_b"].Int() );
