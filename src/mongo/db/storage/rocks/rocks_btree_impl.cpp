// rocks_btree_impl.cpp

/**
 *    Copyright (C) 2014 MongoDB Inc.
 *
 *    This program is free software: you can redistribute it and/or  modify
 *    it under the terms of the GNU Affero General Public License, version 3,
 *    as published by the Free Software Foundation.
 *
 *    This program is distributed in the hope that it will be useful,
 *    but WITHOUT ANY WARRANTY; without even the implied warranty of
 *    MERCHANTABILITY or FITNESS FOR A PARTICULAR PURPOSE.  See the
 *    GNU Affero General Public License for more details.
 *
 *    You should have received a copy of the GNU Affero General Public License
 *    along with this program.  If not, see <http://www.gnu.org/licenses/>.
 *
 *    As a special exception, the copyright holders give permission to link the
 *    code of portions of this program with the OpenSSL library under certain
 *    conditions as described in each individual source file and distribute
 *    linked combinations including the program with the OpenSSL library. You
 *    must comply with the GNU Affero General Public License in all respects for
 *    all of the code used other than as permitted herein. If you modify file(s)
 *    with this exception, you may extend this exception to your version of the
 *    file(s), but you are not obligated to do so. If you do not wish to do so,
 *    delete this exception statement from your version. If you delete this
 *    exception statement from all source files in the program, then also delete
 *    it in the license file.
 */

#include "mongo/db/storage/rocks/rocks_btree_impl.h"

#include <string>

#include <rocksdb/db.h>
#include <rocksdb/iterator.h>

#include "mongo/db/storage/rocks/rocks_engine.h"
#include "mongo/db/storage/rocks/rocks_recovery_unit.h"

namespace mongo {

    namespace {

        rocksdb::Slice emptyByteSlice( "" );
        rocksdb::SliceParts emptyByteSliceParts( &emptyByteSlice, 1 );

        class RocksCursor : public BtreeInterface::Cursor {
        public:
            // constructor that doesn't take a snapshot
            RocksCursor( rocksdb::Iterator* iterator, bool direction ):
                RocksCursor( iterator, direction, nullptr, nullptr ) { }

            // constructor that takes a snapshot
            RocksCursor( rocksdb::Iterator* iterator,
                    bool direction,
                    const rocksdb::Snapshot* snapshot,
                    rocksdb::DB* db )
                : _iterator( iterator ),
                  _direction( direction ),
                  _cached( false ),
                  _snapshot( snapshot ),
                  _db( db ) {

                invariant( ( snapshot == nullptr && db == nullptr )
                        || ( snapshot != nullptr && db != nullptr ));

                // TODO: maybe don't seek until we know we need to?
                if ( _forward() )
                    _iterator->SeekToFirst();
                else
                    _iterator->SeekToLast();
                _checkStatus();
            }

            virtual ~RocksCursor() { 
                if (_snapshot) {
                    _db->ReleaseSnapshot(_snapshot);
                }
            }

            int getDirection() const { return _direction; }

            bool isEOF() const {
                return !_iterator->Valid();
            }

            /**
             * Will only be called with other from same index as this.
             * All EOF locs should be considered equal.
             */
            bool pointsToSamePlaceAs(const Cursor& other) const {
                const RocksCursor* realOther = dynamic_cast<const RocksCursor*>( &other );
                return _iterator->Valid() && realOther->_iterator->Valid() &&
                    _iterator->key() == realOther->_iterator->key();
            }

            void aboutToDeleteBucket(const DiskLoc& bucket) {
                // don't know if I need this or not
            }

            /**
             * Always returns a value >= (key, loc), regardless of
             * the direction of the iterator
             */
            bool locate(const BSONObj& key, const DiskLoc& loc) {
                _cached = false;
                string keyData = RocksIndexEntry( key, loc ).asString();
                _iterator->Seek( keyData );
                _checkStatus();
                if ( !_iterator->Valid() )
                    return false;
                _load();

                return key.woCompare( _cachedKey, BSONObj(), false ) == 0;
            }

            void advanceTo(const BSONObj &keyBegin,
                           int keyBeginLen,
                           bool afterKey,
                           const vector<const BSONElement*>& keyEnd,
                           const vector<bool>& keyEndInclusive) {
                // XXX does this work with reverse iterators?
                BSONObj key = IndexEntryComparison::makeQueryObject (
                                         keyBegin,
                                         keyBeginLen,
                                         afterKey,
                                         keyEnd,
                                         keyEndInclusive,
                                         _forward() );

                _cached = false;
                string keyData = RocksIndexEntry( key, DiskLoc(), false).asString();
                _iterator->Seek( keyData );
                _checkStatus();
                if ( !_iterator->Valid() )
                    return;
                _load();

                bool compareResult = key.woCompare( _cachedKey, BSONObj(), false );

                // if we can't find the result and we have a reverse iterator, we need to move
                // forward by one so we're at the first value greater than the what we were
                // searching for, rather than the first value less than the value we were searching
                // for
                if ( !compareResult && !_forward() ) {
                    _iterator->Next();
                    _cached = false;
                }
            }

            /**
             * Locate a key with fields comprised of a combination of keyBegin fields and keyEnd
             * fields.
             */
            void customLocate(const BSONObj& keyBegin,
                              int keyBeginLen,
                              bool afterVersion,
                              const vector<const BSONElement*>& keyEnd,
                              const vector<bool>& keyEndInclusive) {
                // XXX I think these do the same thing????
                advanceTo( keyBegin, keyBeginLen, afterVersion, keyEnd, keyEndInclusive );
            }

            /**
             * Return OK if it's not
             * Otherwise return a status that can be displayed
             */
            BSONObj getKey() const {
                _load();
                return _cachedKey;
            }

            DiskLoc getDiskLoc() const {
                _load();
                return _cachedLoc;
            }

            void advance() {
                if ( _forward() )
                    _iterator->Next();
                else
                    _iterator->Prev();
                _cached = false;
            }

            void savePosition() {
                if ( isEOF() ) {
                    _savedAtEnd = true;
                    return;
                }

                _savedAtEnd = false;
                _savePositionObj = getKey();
                _savePositionLoc = getDiskLoc();
            }

            void restorePosition() {
                _cached = false;

                if ( _savedAtEnd ) {
                    if ( _forward() ) {
                        _iterator->SeekToLast();
                    } else {
                        _iterator->SeekToFirst();
                    }

                    if ( _iterator->Valid() ) {
                        advance();
                    }

                    invariant( !_iterator->Valid() );
                    return;
                }

                _iterator->SeekToFirst();
                locate( _savePositionObj, _savePositionLoc );
            }

        private:

            bool _forward() const { return _direction > 0; }

            void _checkStatus() {
                // todo: Fix me
                invariant( _iterator->status().ok() );
            }
            void _load() const {
                if ( _cached )
                    return;
                _cached = true;
                rocksdb::Slice slice = _iterator->key();
                _cachedKey = BSONObj( slice.data() );
                _cachedLoc = reinterpret_cast<const DiskLoc*>( slice.data() + _cachedKey.objsize() )[0];
            }

            scoped_ptr<rocksdb::Iterator> _iterator;
            OperationContext* _txn; // not owned
            bool _direction;

            mutable bool _cached;
            mutable BSONObj _cachedKey;
            mutable DiskLoc _cachedLoc;

            // not for caching, but rather for savePosition() and restorePosition()
            mutable bool _savedAtEnd;
            mutable BSONObj _savePositionObj;
            mutable DiskLoc _savePositionLoc;

            // we store the snapshot and database so that we can free the snapshot when we're done
            // using the cursor
            const rocksdb::Snapshot* _snapshot; // not owned
            rocksdb::DB* _db; // not owned
        };

    }

    // RocksIndexEntry
    
    RocksIndexEntry::RocksIndexEntry( const BSONObj& key, const DiskLoc loc, bool stripFieldNames )
        : IndexKeyEntry( key, loc ) {

        if ( stripFieldNames && _key.firstElement().fieldName()[0] ) {
            // XXX move this to comparator
            // need to strip
            BSONObjBuilder b;
            BSONObjIterator i( _key );
            while ( i.more() ) {
                BSONElement e = i.next();
                b.appendAs( e, "" );
            }
            _key = b.obj();
        }

        _sliced[0] = rocksdb::Slice( _key.objdata(), _key.objsize() );
        _sliced[1] = rocksdb::Slice( reinterpret_cast<char*>( &_loc ), sizeof( DiskLoc ) );
    }

    RocksIndexEntry::RocksIndexEntry( const rocksdb::Slice& slice )
        : IndexKeyEntry( BSONObj(), DiskLoc() ) {

        _key = BSONObj( slice.data() );

        _loc = reinterpret_cast<const DiskLoc*>( slice.data() + _key.objsize() )[0];

        _sliced[0] = rocksdb::Slice( _key.objdata(), _key.objsize() );
        _sliced[1] = rocksdb::Slice( reinterpret_cast<char*>( &_loc ), sizeof( DiskLoc ) );
    }

    string RocksIndexEntry::asString() const {
        string s( size(), 1 );
        memcpy( const_cast<char*>( s.c_str() ), _sliced[0].data(), _sliced[0].size() );
        memcpy( const_cast<char*>( s.c_str() + _sliced[0].size() ),
                _sliced[1].data(), _sliced[1].size() );
        return s;
    }

    // RocksBtreeImpl

    RocksBtreeImpl::RocksBtreeImpl( rocksdb::DB* db, rocksdb::ColumnFamilyHandle* cf )
        : _db( db ), _columnFamily( cf ) {
        invariant( _db );
        invariant( _columnFamily );
    }

    BtreeBuilderInterface* RocksBtreeImpl::getBulkBuilder(OperationContext* txn,
                                                          bool dupsAllowed) {
        invariant( false );
    }

    Status RocksBtreeImpl::insert(OperationContext* txn,
                                  const BSONObj& key,
                                  const DiskLoc& loc,
                                  bool dupsAllowed) {

        RocksRecoveryUnit* ru = _getRecoveryUnit( txn );

        if ( !dupsAllowed ) {
            // XXX: this is slow
            Status status = dupKeyCheck( txn, key, loc );
            if ( !status.isOK() )
                return status;
        }

        RocksIndexEntry rIndexEntry( key, loc );

        ru->writeBatch()->Put( _columnFamily,
                               rIndexEntry.asString(),
                               emptyByteSlice );

        return Status::OK();
    }

    bool RocksBtreeImpl::unindex(OperationContext* txn,
                                 const BSONObj& key,
                                 const DiskLoc& loc) {
        RocksRecoveryUnit* ru = _getRecoveryUnit( txn );

        RocksIndexEntry rIndexEntry( key, loc );
        string keyData = rIndexEntry.asString();

        string dummy;
        if ( !_db->KeyMayExist( rocksdb::ReadOptions(), _columnFamily, keyData, &dummy ) )
            return 0;

        ru->writeBatch()->Delete( _columnFamily, keyData );
        return 1; // XXX: fix? does it matter since its so slow to check?
    }

<<<<<<< HEAD
    string RocksBtreeImpl::dupKeyError(const BSONObj& key) const {
        stringstream ss;
        ss << "E11000 duplicate key error ";
        // TODO figure out how to include index name without dangerous casts
        ss << "dup key: " << key.toString();
        return ss.str();
    }

    Status RocksBtreeImpl::dupKeyCheck(const BSONObj& key, const DiskLoc& loc) {
        RocksIndexEntry rIndexEntry( key, loc );
        string keyData = rIndexEntry.asString();
        string dummy;

        rocksdb::Status s =_db->Get( rocksdb::ReadOptions(), _columnFamily, keyData, &dummy );

        return s.ok() ? Status(ErrorCodes::DuplicateKey, dupKeyError(key)) : Status::OK();
=======
    Status RocksBtreeImpl::dupKeyCheck(OperationContext* txn, const BSONObj& key, const DiskLoc& loc) {
        // XXX: not done yet!
        return Status::OK();
>>>>>>> 7e90a89a
    }

    void RocksBtreeImpl::fullValidate(OperationContext* txn, long long* numKeysOut) {
        // XXX: no key counts
        if ( numKeysOut )
            numKeysOut[0] = -1;
    }

    bool RocksBtreeImpl::isEmpty() {
        rocksdb::Iterator* it = _db->NewIterator( rocksdb::ReadOptions(), _columnFamily );

        it->SeekToFirst();
        bool toRet = it->Valid();

        delete it;

        return toRet;
    }

    Status RocksBtreeImpl::touch(OperationContext* txn) const {
        // no-op
        return Status::OK();
    }

<<<<<<< HEAD
    BtreeInterface::Cursor* RocksBtreeImpl::newCursor(int direction) const {
        rocksdb::ReadOptions options = rocksdb::ReadOptions();
        options.snapshot = _db->GetSnapshot();
        return new RocksCursor( _db->NewIterator( options, _columnFamily ),
                                                  direction,
                                                  options.snapshot,
                                                  _db );
=======
    BtreeInterface::Cursor* RocksBtreeImpl::newCursor(OperationContext* txn,
                                                      int direction) const {
        return new RocksCursor( _db->NewIterator( rocksdb::ReadOptions(),
                                                  _columnFamily ),
                                txn,
                                direction );
>>>>>>> 7e90a89a
    }

    Status RocksBtreeImpl::initAsEmpty(OperationContext* txn) {
        // no-op
        return Status::OK();
    }

    RocksRecoveryUnit* RocksBtreeImpl::_getRecoveryUnit( OperationContext* opCtx ) const {
        return dynamic_cast<RocksRecoveryUnit*>( opCtx->recoveryUnit() );
    }

}<|MERGE_RESOLUTION|>--- conflicted
+++ resolved
@@ -347,7 +347,6 @@
         return 1; // XXX: fix? does it matter since its so slow to check?
     }
 
-<<<<<<< HEAD
     string RocksBtreeImpl::dupKeyError(const BSONObj& key) const {
         stringstream ss;
         ss << "E11000 duplicate key error ";
@@ -356,7 +355,9 @@
         return ss.str();
     }
 
-    Status RocksBtreeImpl::dupKeyCheck(const BSONObj& key, const DiskLoc& loc) {
+    Status RocksBtreeImpl::dupKeyCheck(OperationContext* txn,
+                                       const BSONObj& key,
+                                       const DiskLoc& loc) {
         RocksIndexEntry rIndexEntry( key, loc );
         string keyData = rIndexEntry.asString();
         string dummy;
@@ -364,11 +365,6 @@
         rocksdb::Status s =_db->Get( rocksdb::ReadOptions(), _columnFamily, keyData, &dummy );
 
         return s.ok() ? Status(ErrorCodes::DuplicateKey, dupKeyError(key)) : Status::OK();
-=======
-    Status RocksBtreeImpl::dupKeyCheck(OperationContext* txn, const BSONObj& key, const DiskLoc& loc) {
-        // XXX: not done yet!
-        return Status::OK();
->>>>>>> 7e90a89a
     }
 
     void RocksBtreeImpl::fullValidate(OperationContext* txn, long long* numKeysOut) {
@@ -393,22 +389,13 @@
         return Status::OK();
     }
 
-<<<<<<< HEAD
-    BtreeInterface::Cursor* RocksBtreeImpl::newCursor(int direction) const {
+    BtreeInterface::Cursor* RocksBtreeImpl::newCursor(OperationContext* txn, int direction) const {
         rocksdb::ReadOptions options = rocksdb::ReadOptions();
         options.snapshot = _db->GetSnapshot();
         return new RocksCursor( _db->NewIterator( options, _columnFamily ),
                                                   direction,
                                                   options.snapshot,
                                                   _db );
-=======
-    BtreeInterface::Cursor* RocksBtreeImpl::newCursor(OperationContext* txn,
-                                                      int direction) const {
-        return new RocksCursor( _db->NewIterator( rocksdb::ReadOptions(),
-                                                  _columnFamily ),
-                                txn,
-                                direction );
->>>>>>> 7e90a89a
     }
 
     Status RocksBtreeImpl::initAsEmpty(OperationContext* txn) {
