--- conflicted
+++ resolved
@@ -142,12 +142,9 @@
 
     void RocksEngine::cleanShutdown(OperationContext* txn) {
         boost::mutex::scoped_lock lk( _mapLock );
-<<<<<<< HEAD
         _map = Map();
         _collectionComparator.reset( NULL );
-=======
         _entryMap = EntryMap();
->>>>>>> 4d53414c
         _db.reset( NULL );
     }
 
@@ -201,14 +198,10 @@
         rocksdb::ColumnFamilyHandle* cf = NULL;
 
         rocksdb::ColumnFamilyOptions options;
-<<<<<<< HEAD
 
         rocksdb::Comparator* comparator = RocksSortedDataImpl::newRocksComparator( order.get() );
         invariant( comparator );
         options.comparator = comparator;
-=======
-        options.comparator = RocksSortedDataImpl::newRocksComparator( order.get() );
->>>>>>> 4d53414c
 
         rocksdb::Status status = _db->CreateColumnFamily( options, fullName, &cf );
         _rock_status_ok( status );
