--- conflicted
+++ resolved
@@ -455,11 +455,7 @@
                 }
 
                 if (!conflicts(iter->convertMode, grantedModesWithoutCurrentRequest)) {
-<<<<<<< HEAD
-                    lock->changeGrantedModeCount(iter->convertMode, LockHead::Increment);
-=======
                     lock->conversionsCount--;
->>>>>>> 0bf559b4
                     lock->changeGrantedModeCount(iter->mode, LockHead::Decrement);
                     iter->status = LockRequest::STATUS_GRANTED;
                     iter->mode = iter->convertMode;
