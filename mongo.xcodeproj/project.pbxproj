--- conflicted
+++ resolved
@@ -110,7 +110,6 @@
 		93433D780F9FCC6B0019D5C0 /* pair4.js */ = {isa = PBXFileReference; fileEncoding = 4; lastKnownFileType = sourcecode.javascript; path = pair4.js; sourceTree = "<group>"; };
 		93433D790F9FCC6B0019D5C0 /* pair5.js */ = {isa = PBXFileReference; fileEncoding = 4; lastKnownFileType = sourcecode.javascript; path = pair5.js; sourceTree = "<group>"; };
 		93433D7A0F9FCC6B0019D5C0 /* pair6.js */ = {isa = PBXFileReference; fileEncoding = 4; lastKnownFileType = sourcecode.javascript; path = pair6.js; sourceTree = "<group>"; };
-		934CBEC80FB24B44000FD8F2 /* norepeat.js */ = {isa = PBXFileReference; fileEncoding = 4; lastKnownFileType = sourcecode.javascript; path = norepeat.js; sourceTree = "<group>"; };
 		934DD87C0EFAD23B00459CC1 /* background.cpp */ = {isa = PBXFileReference; fileEncoding = 4; lastKnownFileType = sourcecode.cpp.cpp; path = background.cpp; sourceTree = "<group>"; };
 		934DD87D0EFAD23B00459CC1 /* background.h */ = {isa = PBXFileReference; fileEncoding = 4; lastKnownFileType = sourcecode.c.h; path = background.h; sourceTree = "<group>"; };
 		934DD87F0EFAD23B00459CC1 /* builder.h */ = {isa = PBXFileReference; fileEncoding = 4; lastKnownFileType = sourcecode.c.h; path = builder.h; sourceTree = "<group>"; };
@@ -576,11 +575,7 @@
 		93A8D1D10F37544800C92B85 /* jstests */ = {
 			isa = PBXGroup;
 			children = (
-<<<<<<< HEAD
-				934CBEC80FB24B44000FD8F2 /* norepeat.js */,
-=======
 				93A47EC50FB0B0BA00E760DD /* recovery */,
->>>>>>> 26c4b013
 				93C392D00FAA4162007D6E4A /* minmax.js */,
 				9343373F0F9CD6900019D5C0 /* index8.js */,
 				93DCDB5B0F93ED98005349BC /* nin.js */,
